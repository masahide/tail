--- conflicted
+++ resolved
@@ -329,14 +329,6 @@
 		tail.changes = tail.watcher.ChangeEvents(&tail.Tomb, st)
 	}
 
-<<<<<<< HEAD
-	select {
-	case <-tail.changes.Modified:
-		return nil
-	case <-tail.changes.Deleted:
-		tail.changes = nil
-		if tail.ReOpen {
-=======
 	tail.reOpenModify = make(chan time.Time)
 	for {
 
@@ -374,7 +366,6 @@
 			return nil
 		case <-tail.reOpenNotify:
 			tail.changes = nil
->>>>>>> f7b7bcd5
 			// XXX: we must not log from a library.
 			tail.Logger.Printf("Re-opening moved/deleted file %s ...", tail.Filename)
 			if err := tail.reopen(); err != nil {
@@ -386,19 +377,6 @@
 		case <-tail.Dying():
 			return ErrStop
 		}
-<<<<<<< HEAD
-	case <-tail.changes.Truncated:
-		// Always reopen truncated files (Follow is true)
-		tail.Logger.Printf("Re-opening truncated file %s ...", tail.Filename)
-		if err := tail.reopen(); err != nil {
-			return err
-		}
-		tail.Logger.Printf("Successfully reopened truncated %s", tail.Filename)
-		tail.openReader()
-		return nil
-	case <-tail.Dying():
-		return ErrStop
-=======
 		panic("unreachable")
 	}
 }
@@ -408,7 +386,6 @@
 	for time.Now().Sub(t) < delay {
 		time.Sleep(1 * time.Second)
 		c <- time.Now()
->>>>>>> f7b7bcd5
 	}
 }
 
